load("@io_bazel_rules_go//go:def.bzl", "go_library", "go_test")

go_library(
    name = "ddl",
    srcs = [
        "ddl.go",
        "drop_partition.go",
        "exchange_partition.go",
        "truncate_partition.go",
    ],
    importpath = "github.com/pingcap/tidb/pkg/statistics/handle/ddl",
    visibility = ["//visibility:public"],
    deps = [
        "//pkg/infoschema",
        "//pkg/parser/model",
        "//pkg/sessionctx",
        "//pkg/sessionctx/variable",
        "//pkg/statistics/handle/lockstats",
        "//pkg/statistics/handle/logutil",
        "//pkg/statistics/handle/storage",
        "//pkg/statistics/handle/types",
        "//pkg/statistics/handle/util",
        "@com_github_pingcap_errors//:errors",
        "@org_uber_go_zap//:zap",
    ],
)

go_test(
    name = "ddl_test",
    timeout = "short",
    srcs = ["ddl_test.go"],
    flaky = True,
<<<<<<< HEAD
    shard_count = 7,
=======
    shard_count = 8,
>>>>>>> f7d2de06
    deps = [
        "//pkg/parser/model",
        "//pkg/planner/cardinality",
        "//pkg/statistics/handle/util",
        "//pkg/testkit",
        "//pkg/types",
        "//pkg/util/mock",
        "@com_github_stretchr_testify//require",
    ],
)<|MERGE_RESOLUTION|>--- conflicted
+++ resolved
@@ -30,11 +30,7 @@
     timeout = "short",
     srcs = ["ddl_test.go"],
     flaky = True,
-<<<<<<< HEAD
-    shard_count = 7,
-=======
-    shard_count = 8,
->>>>>>> f7d2de06
+    shard_count = 9,
     deps = [
         "//pkg/parser/model",
         "//pkg/planner/cardinality",
