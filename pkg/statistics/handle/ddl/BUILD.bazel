load("@io_bazel_rules_go//go:def.bzl", "go_library", "go_test")

go_library(
    name = "ddl",
    srcs = [
        "ddl.go",
        "drop_partition.go",
        "exchange_partition.go",
        "reorganize_partition.go",
        "truncate_partition.go",
    ],
    importpath = "github.com/pingcap/tidb/pkg/statistics/handle/ddl",
    visibility = ["//visibility:public"],
    deps = [
        "//pkg/infoschema",
        "//pkg/parser/model",
        "//pkg/sessionctx",
        "//pkg/sessionctx/variable",
        "//pkg/statistics/handle/lockstats",
        "//pkg/statistics/handle/logutil",
        "//pkg/statistics/handle/storage",
        "//pkg/statistics/handle/types",
        "//pkg/statistics/handle/util",
        "@com_github_pingcap_errors//:errors",
        "@org_uber_go_zap//:zap",
    ],
)

go_test(
    name = "ddl_test",
    timeout = "short",
    srcs = ["ddl_test.go"],
    flaky = True,
<<<<<<< HEAD
    shard_count = 12,
=======
    shard_count = 13,
>>>>>>> ad1efe45
    deps = [
        "//pkg/parser/model",
        "//pkg/planner/cardinality",
        "//pkg/statistics/handle/util",
        "//pkg/testkit",
        "//pkg/types",
        "//pkg/util/mock",
        "@com_github_stretchr_testify//require",
    ],
)<|MERGE_RESOLUTION|>--- conflicted
+++ resolved
@@ -31,11 +31,7 @@
     timeout = "short",
     srcs = ["ddl_test.go"],
     flaky = True,
-<<<<<<< HEAD
-    shard_count = 12,
-=======
-    shard_count = 13,
->>>>>>> ad1efe45
+    shard_count = 14,
     deps = [
         "//pkg/parser/model",
         "//pkg/planner/cardinality",
